<<<<<<< HEAD
//// SPDX-License-Identifier: MIT
pragma solidity 0.8.4;
//
//import "../../../integrations/hundred-finance/IHfCToken.sol";
//import "../../../integrations/hundred-finance/IHfInterestRateModel.sol";
//
///// @notice DForce utils: estimate reward tokens, predict borrow rate in advance
//library HfForceAprLib {
//
//  ///////////////////////////////////////////////////////
//  //                  Estimate APR
//  ///////////////////////////////////////////////////////
//
//  /// @notice Calculate APR, take into account all borrow rate, supply rate, borrow and supply tokens.
//  /// @return borrowApr18 Estimated borrow APR for the period, borrow tokens.
//  /// @return supplyAprBT18 Current supply APR for the period (in terms of borrow tokens)
//  /// @return rewardsAmountBT18 Estimated total amount of rewards at the end of the period (in terms of borrow tokens)
//  function getRawAprInfo18(
//    DForceCore memory core,
//    uint collateralAmount_,
//    uint countBlocks_,
//    uint amountToBorrow_
//  ) internal view returns (
//    uint borrowApr18,
//    uint supplyAprBT18
//  ) {
//    uint priceBorrow = getPrice(core.priceOracle, address(core.cTokenBorrow));
//
//    // it seems like there is no method getSupplyRate in the current interest models
//    // the call of getSupplyRate is just crashed, so we cannot estimate next supply rate.
//    // For simplicity just return current supplyRate
//    // Recalculate the amount from [collateral tokens] to [borrow tokens]
//    supplyAprBT18 = getSupplyApr18(
//      getEstimatedSupplyRate(core.cTokenCollateral, collateralAmount_),
//      countBlocks_,
//      core.cTokenCollateral.decimals(),
//      getPrice(core.priceOracle, address(core.cTokenCollateral)),
//      priceBorrow,
//      collateralAmount_
//    );
//
//    // estimate borrow rate value after the borrow and calculate result APR
//    borrowApr18 = getBorrowApr18(
//      getEstimatedBorrowRate(
//        core.borrowInterestRateModel,
//        core.cTokenBorrow,
//        amountToBorrow_
//      ),
//      core.cTokenBorrow.totalBorrows(),
//      countBlocks_,
//      core.cTokenBorrow.decimals()
//    );
//  }
//
//  /// @notice Calculate supply APR in terms of borrow tokens with decimals 18
//  function getSupplyApr18(
//    uint supplyRatePerBlock,
//    uint countBlocks,
//    uint8 ciceCollateral,
//    uint collateralDecimals,
//    uint priceBorrow,
//    uint suppliedAmount
//  ) internal pure returns (uint) {
//    return AppUtils.toMantissa(
//      rmul(supplyRatePerBlock * countBlocks, suppliedAmount) * priceCollateral / priceBorrow,
//      collateralDecimals,
//      18
//    );
//  }
//
//  /// @notice Calculate borrow APR in terms of borrow tokens with decimals 18
//  /// @dev see LendingContractsV2, Base.sol, _updateInterest
//  function getBorrowApr18(
//    uint borrowRatePerBlock,
//    uint borrowedAmount,
//    uint countBlocks,
//    uint8 borrowDecimals
//  ) internal pure returns (uint) {
//    // simpleInterestFactor = borrowRate * blockDelta
//    // interestAccumulated = simpleInterestFactor * totalBorrows
//    // newTotalBorrows = interestAccumulated + totalBorrows
//    uint simpleInterestFactor = borrowRatePerBlock * countBlocks;
//
//    return  AppUtils.toMantissa(
//      rmul(simpleInterestFactor, borrowedAmount),
//      borrowDecimals,
//      18
//    );
//  }
//
//  ///////////////////////////////////////////////////////
//  //         Estimate borrow rate
//  ///////////////////////////////////////////////////////
//
//  /// @notice Estimate value of variable borrow rate after borrowing {amountToBorrow_}
//  ///         Rewards are not taken into account
//  function getEstimatedBorrowRate(
//    IHfInterestRateModel interestRateModel_,
//    IHfCToken cTokenBorrow_,
//    uint amountToBorrow_
//  ) internal view returns (uint) {
//    return interestRateModel_.getBorrowRate(
//      cTokenBorrow_.getCash() - amountToBorrow_,
//      cTokenBorrow_.totalBorrows() + amountToBorrow_,
//      cTokenBorrow_.totalReserves()
//    );
//  }
//
//  /// @notice Estimate value of variable borrow rate after borrowing {amountToBorrow_}
//  ///         Rewards are not taken into account
//  function getEstimatedBorrowRatePure(
//    IHfInterestRateModel interestRateModel_,
//    IHfCToken cTokenBorrow_,
//    uint amountToBorrow_
//  ) internal view returns (uint) {
//    return interestRateModel_.getBorrowRate(
//      cTokenBorrow_.getCash() - amountToBorrow_,
//      cTokenBorrow_.totalBorrows() + amountToBorrow_,
//      cTokenBorrow_.totalReserves()
//    );
//  }
//
//  ///////////////////////////////////////////////////////
//  //         Estimate supply rate
//  ///////////////////////////////////////////////////////
//
//  function getEstimatedSupplyRate(
//    IHfCToken cTokenCollateral_,
//    uint amountToSupply_
//  ) internal view returns(uint) {
//    return getEstimatedSupplyRatePure(
//      cTokenCollateral_.totalSupply(),
//      amountToSupply_,
//      cTokenCollateral_.getCash(),
//      cTokenCollateral_.totalBorrows(),
//      cTokenCollateral_.totalReserves(),
//      IDForceInterestRateModel(cTokenCollateral_.interestRateModel()),
//      cTokenCollateral_.reserveRatio(),
//      cTokenCollateral_.exchangeRateStored()
//    );
//  }
//
//  /// @dev repeats LendingContractsV2, iToken.sol, supplyRatePerBlock() impl
//  function getEstimatedSupplyRatePure(
//    uint totalSupply_,
//    uint amountToSupply_,
//    uint cash_,
//    uint totalBorrows_,
//    uint totalReserves_,
//    IHfInterestRateModel interestRateModel_,
//    uint reserveRatio_,
//    uint currentExchangeRate_
//  ) internal view returns(uint) {
//    uint totalSupply = totalSupply_ + amountToSupply_ * 10**18 / currentExchangeRate_;
//
//    uint exchangeRateInternal = getEstimatedExchangeRate(
//      totalSupply,
//      cash_ + amountToSupply_, // cash is increased exactly on amountToSupply_, no approximation here
//      totalBorrows_,
//      totalReserves_
//    );
//
//    uint underlyingScaled = totalSupply * exchangeRateInternal;
//    if (underlyingScaled == 0) return 0;
//
//    uint borrowRatePerBlock = interestRateModel_.getBorrowRate(
//      cash_ + amountToSupply_,
//      totalBorrows_,
//      totalReserves_
//    );
//
//    return tmul(
//      borrowRatePerBlock,
//      1e18 - reserveRatio_,
//      rdiv(totalBorrows_ * 1e18, underlyingScaled)
//    );
//  }
//
//  function getEstimatedExchangeRate(
//    uint totalSupply_,
//    uint cash_,
//    uint totalBorrows_,
//    uint totalReserves_
//  ) internal pure returns (uint) {
//    return totalSupply_ == 0
//    ? 0
//    : rdiv(cash_ + totalBorrows_ - totalReserves_, totalSupply_);
//  }
//}
=======
// SPDX-License-Identifier: MIT
pragma solidity 0.8.4;

import "../../../integrations/hundred-finance/IHfCToken.sol";
import "../../../integrations/hundred-finance/IHfInterestRateModel.sol";
import "../../../integrations/hundred-finance/IHfComptroller.sol";
import "../../../integrations/hundred-finance/IHfPriceOracle.sol";
import "../../../core/AppErrors.sol";
import "../../../core/AppUtils.sol";
import "../../../integrations/IERC20Extended.sol";

/// @notice Hundred finance utils: predict borrow and supply rate in advance, calculate borrow and supply APR
///         Borrow APR = the amount by which the debt increases per block; the amount is in terms of borrow tokens
///         Supply APR = the amount by which the income increases per block; the amount is in terms of BORROW tokens too
library HfAprLib {
  address internal constant WMATIC = address(0x0d500B1d8E8eF31E21C99d1Db9A6444d3ADf1270);
  address internal constant hMATIC = address(0xEbd7f3349AbA8bB15b897e03D6c1a4Ba95B55e31);

  ///////////////////////////////////////////////////////
  //                  Data type
  ///////////////////////////////////////////////////////
  struct HfCore {
    IHfComptroller comptroller;
    IHfCToken cTokenCollateral;
    IHfCToken cTokenBorrow;
    IHfInterestRateModel borrowInterestRateModel;
    IHfInterestRateModel collateralInterestRateModel;
    IHfPriceOracle priceOracle;
    address collateralAsset;
    address borrowAsset;
  }

  ///////////////////////////////////////////////////////
  //                  Addresses
  ///////////////////////////////////////////////////////

  /// @notice Get core address of DForce
  function getCore(
    IHfComptroller comptroller,
    address cTokenCollateral_,
    address cTokenBorrow_
  ) internal view returns (HfCore memory) {
    return HfCore({
      comptroller: comptroller,
      cTokenCollateral: IHfCToken(cTokenCollateral_),
      cTokenBorrow: IHfCToken(cTokenBorrow_),
      borrowInterestRateModel: IHfInterestRateModel(IHfCToken(cTokenBorrow_).interestRateModel()),
      collateralInterestRateModel: IHfInterestRateModel(IHfCToken(cTokenCollateral_).interestRateModel()),
      priceOracle: IHfPriceOracle(comptroller.oracle()),
      collateralAsset: getUnderlying(cTokenCollateral_),
      borrowAsset: getUnderlying(cTokenBorrow_)
    });
  }

  ///////////////////////////////////////////////////////
  //                  Estimate APR
  ///////////////////////////////////////////////////////

  /// @notice Calculate APR, take into account all borrow rate, supply rate, borrow and supply tokens.
  /// @return borrowApr36 Estimated borrow APR for the period, borrow tokens, decimals 36
  /// @return supplyAprBt36 Current supply APR for the period (in terms of borrow tokens), decimals 36
  function getRawAprInfo36(
    HfCore memory core,
    uint collateralAmount_,
    uint countBlocks_,
    uint amountToBorrow_,
    uint priceCollateral36_,
    uint priceBorrow36_
  ) internal view returns (
    uint borrowApr36,
    uint supplyAprBt36
  ) {
    uint8 collateralDecimals = IERC20Extended(core.collateralAsset).decimals();
    uint8 borrowDecimals = IERC20Extended(core.borrowAsset).decimals();

    supplyAprBt36 = getSupplyApr36(
      getEstimatedSupplyRate(
        IHfInterestRateModel(core.cTokenCollateral.interestRateModel()),
        core.cTokenCollateral,
        collateralAmount_
      ),
      countBlocks_,
      collateralDecimals,
      priceCollateral36_,
      priceBorrow36_,
      collateralAmount_
    );

    // estimate borrow rate value after the borrow and calculate result APR
    borrowApr36 = getBorrowApr36(
      getEstimatedBorrowRate(
        core.borrowInterestRateModel,
        core.cTokenBorrow,
        amountToBorrow_
      ),
      amountToBorrow_,
      countBlocks_,
      borrowDecimals
    );
  }

  /// @notice Calculate supply APR in terms of borrow tokens with decimals 36
  function getSupplyApr36(
    uint supplyRatePerBlock,
    uint countBlocks,
    uint8 collateralDecimals,
    uint priceCollateral,
    uint priceBorrow,
    uint suppliedAmount
  ) internal pure returns (uint) {
    // original code:
    //    rmul(supplyRatePerBlock * countBlocks, suppliedAmount) * priceCollateral / priceBorrow,
    // but we need result decimals 36
    // so, we replace rmul by ordinal mul and take into account /1e18
    return AppUtils.toMantissa(
      supplyRatePerBlock * countBlocks * suppliedAmount * priceCollateral / priceBorrow,
      collateralDecimals,
      18 // not 36 because we replaced rmul by mul
    );
  }

  /// @notice Calculate borrow APR in terms of borrow tokens with decimals 36
  /// @dev see LendingContractsV2, Base.sol, _updateInterest
  function getBorrowApr36(
    uint borrowRatePerBlock,
    uint borrowedAmount,
    uint countBlocks,
    uint8 borrowDecimals
  ) internal pure returns (uint) {
    // simpleInterestFactor = borrowRate * blockDelta
    // interestAccumulated = simpleInterestFactor * totalBorrows
    // newTotalBorrows = interestAccumulated + totalBorrows
    uint simpleInterestFactor = borrowRatePerBlock * countBlocks;

    // Replace rmul(simpleInterestFactor, borrowedAmount) by ordinal mul and take into account /1e18
    return  AppUtils.toMantissa(
      simpleInterestFactor * borrowedAmount,
      borrowDecimals,
      18 // not 36 because we replaced rmul by mul
    );
  }

  ///////////////////////////////////////////////////////
  //         Estimate borrow rate
  ///////////////////////////////////////////////////////

  /// @notice Estimate value of variable borrow rate after borrowing {amountToBorrow_}
  /// @dev repeats compound-protocol, CToken.sol, borrowRatePerBlock() impl
  function getEstimatedBorrowRate(
    IHfInterestRateModel interestRateModel_,
    IHfCToken cTokenBorrow_,
    uint amountToBorrow_
  ) internal view returns (uint) {
    return interestRateModel_.getBorrowRate(
      cTokenBorrow_.getCash() - amountToBorrow_,
      cTokenBorrow_.totalBorrows() + amountToBorrow_,
      cTokenBorrow_.totalReserves()
    );
  }

  ///////////////////////////////////////////////////////
  //         Estimate supply rate
  ///////////////////////////////////////////////////////

  /// @dev repeats compound-protocol, CToken.sol, supplyRatePerBlock() impl
  function getEstimatedSupplyRate(
    IHfInterestRateModel interestRateModel_,
    IHfCToken cToken_,
    uint amountToSupply_
  ) internal view returns(uint) {
    return interestRateModel_.getSupplyRate(

      // Cash balance of this cToken in the underlying asset
      cToken_.getCash() + amountToSupply_,
      cToken_.totalBorrows(),
      cToken_.totalReserves(),
      cToken_.reserveFactorMantissa()
    );
  }

  ///////////////////////////////////////////////////////
  ///                 Utils to inline
  ///////////////////////////////////////////////////////
  function getPrice(IHfPriceOracle priceOracle, address token) internal view returns (uint) {
    uint price = priceOracle.getUnderlyingPrice(token);
    require(price != 0, AppErrors.ZERO_PRICE);
    return price;
  }

  function getUnderlying(address token) internal view returns (address) {
    return token == hMATIC
      ? WMATIC
      : IHfCToken(token).underlying();
  }

}
>>>>>>> 1bd59c9c
<|MERGE_RESOLUTION|>--- conflicted
+++ resolved
@@ -1,194 +1,3 @@
-<<<<<<< HEAD
-//// SPDX-License-Identifier: MIT
-pragma solidity 0.8.4;
-//
-//import "../../../integrations/hundred-finance/IHfCToken.sol";
-//import "../../../integrations/hundred-finance/IHfInterestRateModel.sol";
-//
-///// @notice DForce utils: estimate reward tokens, predict borrow rate in advance
-//library HfForceAprLib {
-//
-//  ///////////////////////////////////////////////////////
-//  //                  Estimate APR
-//  ///////////////////////////////////////////////////////
-//
-//  /// @notice Calculate APR, take into account all borrow rate, supply rate, borrow and supply tokens.
-//  /// @return borrowApr18 Estimated borrow APR for the period, borrow tokens.
-//  /// @return supplyAprBT18 Current supply APR for the period (in terms of borrow tokens)
-//  /// @return rewardsAmountBT18 Estimated total amount of rewards at the end of the period (in terms of borrow tokens)
-//  function getRawAprInfo18(
-//    DForceCore memory core,
-//    uint collateralAmount_,
-//    uint countBlocks_,
-//    uint amountToBorrow_
-//  ) internal view returns (
-//    uint borrowApr18,
-//    uint supplyAprBT18
-//  ) {
-//    uint priceBorrow = getPrice(core.priceOracle, address(core.cTokenBorrow));
-//
-//    // it seems like there is no method getSupplyRate in the current interest models
-//    // the call of getSupplyRate is just crashed, so we cannot estimate next supply rate.
-//    // For simplicity just return current supplyRate
-//    // Recalculate the amount from [collateral tokens] to [borrow tokens]
-//    supplyAprBT18 = getSupplyApr18(
-//      getEstimatedSupplyRate(core.cTokenCollateral, collateralAmount_),
-//      countBlocks_,
-//      core.cTokenCollateral.decimals(),
-//      getPrice(core.priceOracle, address(core.cTokenCollateral)),
-//      priceBorrow,
-//      collateralAmount_
-//    );
-//
-//    // estimate borrow rate value after the borrow and calculate result APR
-//    borrowApr18 = getBorrowApr18(
-//      getEstimatedBorrowRate(
-//        core.borrowInterestRateModel,
-//        core.cTokenBorrow,
-//        amountToBorrow_
-//      ),
-//      core.cTokenBorrow.totalBorrows(),
-//      countBlocks_,
-//      core.cTokenBorrow.decimals()
-//    );
-//  }
-//
-//  /// @notice Calculate supply APR in terms of borrow tokens with decimals 18
-//  function getSupplyApr18(
-//    uint supplyRatePerBlock,
-//    uint countBlocks,
-//    uint8 ciceCollateral,
-//    uint collateralDecimals,
-//    uint priceBorrow,
-//    uint suppliedAmount
-//  ) internal pure returns (uint) {
-//    return AppUtils.toMantissa(
-//      rmul(supplyRatePerBlock * countBlocks, suppliedAmount) * priceCollateral / priceBorrow,
-//      collateralDecimals,
-//      18
-//    );
-//  }
-//
-//  /// @notice Calculate borrow APR in terms of borrow tokens with decimals 18
-//  /// @dev see LendingContractsV2, Base.sol, _updateInterest
-//  function getBorrowApr18(
-//    uint borrowRatePerBlock,
-//    uint borrowedAmount,
-//    uint countBlocks,
-//    uint8 borrowDecimals
-//  ) internal pure returns (uint) {
-//    // simpleInterestFactor = borrowRate * blockDelta
-//    // interestAccumulated = simpleInterestFactor * totalBorrows
-//    // newTotalBorrows = interestAccumulated + totalBorrows
-//    uint simpleInterestFactor = borrowRatePerBlock * countBlocks;
-//
-//    return  AppUtils.toMantissa(
-//      rmul(simpleInterestFactor, borrowedAmount),
-//      borrowDecimals,
-//      18
-//    );
-//  }
-//
-//  ///////////////////////////////////////////////////////
-//  //         Estimate borrow rate
-//  ///////////////////////////////////////////////////////
-//
-//  /// @notice Estimate value of variable borrow rate after borrowing {amountToBorrow_}
-//  ///         Rewards are not taken into account
-//  function getEstimatedBorrowRate(
-//    IHfInterestRateModel interestRateModel_,
-//    IHfCToken cTokenBorrow_,
-//    uint amountToBorrow_
-//  ) internal view returns (uint) {
-//    return interestRateModel_.getBorrowRate(
-//      cTokenBorrow_.getCash() - amountToBorrow_,
-//      cTokenBorrow_.totalBorrows() + amountToBorrow_,
-//      cTokenBorrow_.totalReserves()
-//    );
-//  }
-//
-//  /// @notice Estimate value of variable borrow rate after borrowing {amountToBorrow_}
-//  ///         Rewards are not taken into account
-//  function getEstimatedBorrowRatePure(
-//    IHfInterestRateModel interestRateModel_,
-//    IHfCToken cTokenBorrow_,
-//    uint amountToBorrow_
-//  ) internal view returns (uint) {
-//    return interestRateModel_.getBorrowRate(
-//      cTokenBorrow_.getCash() - amountToBorrow_,
-//      cTokenBorrow_.totalBorrows() + amountToBorrow_,
-//      cTokenBorrow_.totalReserves()
-//    );
-//  }
-//
-//  ///////////////////////////////////////////////////////
-//  //         Estimate supply rate
-//  ///////////////////////////////////////////////////////
-//
-//  function getEstimatedSupplyRate(
-//    IHfCToken cTokenCollateral_,
-//    uint amountToSupply_
-//  ) internal view returns(uint) {
-//    return getEstimatedSupplyRatePure(
-//      cTokenCollateral_.totalSupply(),
-//      amountToSupply_,
-//      cTokenCollateral_.getCash(),
-//      cTokenCollateral_.totalBorrows(),
-//      cTokenCollateral_.totalReserves(),
-//      IDForceInterestRateModel(cTokenCollateral_.interestRateModel()),
-//      cTokenCollateral_.reserveRatio(),
-//      cTokenCollateral_.exchangeRateStored()
-//    );
-//  }
-//
-//  /// @dev repeats LendingContractsV2, iToken.sol, supplyRatePerBlock() impl
-//  function getEstimatedSupplyRatePure(
-//    uint totalSupply_,
-//    uint amountToSupply_,
-//    uint cash_,
-//    uint totalBorrows_,
-//    uint totalReserves_,
-//    IHfInterestRateModel interestRateModel_,
-//    uint reserveRatio_,
-//    uint currentExchangeRate_
-//  ) internal view returns(uint) {
-//    uint totalSupply = totalSupply_ + amountToSupply_ * 10**18 / currentExchangeRate_;
-//
-//    uint exchangeRateInternal = getEstimatedExchangeRate(
-//      totalSupply,
-//      cash_ + amountToSupply_, // cash is increased exactly on amountToSupply_, no approximation here
-//      totalBorrows_,
-//      totalReserves_
-//    );
-//
-//    uint underlyingScaled = totalSupply * exchangeRateInternal;
-//    if (underlyingScaled == 0) return 0;
-//
-//    uint borrowRatePerBlock = interestRateModel_.getBorrowRate(
-//      cash_ + amountToSupply_,
-//      totalBorrows_,
-//      totalReserves_
-//    );
-//
-//    return tmul(
-//      borrowRatePerBlock,
-//      1e18 - reserveRatio_,
-//      rdiv(totalBorrows_ * 1e18, underlyingScaled)
-//    );
-//  }
-//
-//  function getEstimatedExchangeRate(
-//    uint totalSupply_,
-//    uint cash_,
-//    uint totalBorrows_,
-//    uint totalReserves_
-//  ) internal pure returns (uint) {
-//    return totalSupply_ == 0
-//    ? 0
-//    : rdiv(cash_ + totalBorrows_ - totalReserves_, totalSupply_);
-//  }
-//}
-=======
 // SPDX-License-Identifier: MIT
 pragma solidity 0.8.4;
 
@@ -384,5 +193,4 @@
       : IHfCToken(token).underlying();
   }
 
-}
->>>>>>> 1bd59c9c
+}