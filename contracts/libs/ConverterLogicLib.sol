--- conflicted
+++ resolved
@@ -87,7 +87,6 @@
     return HealthStatus.NORMAL_0;
   }
 
-<<<<<<< HEAD
   /// @notice Check if the position is unhealthy
   /// @param healthFactor Current health factor of the pool adapter
   /// @param targetHealthFactor Target health factor of the collateral asset of the given pool adapter
@@ -95,8 +94,5 @@
   function _isPositionUnhealthy(uint healthFactor, uint targetHealthFactor, uint minHealthFactor) internal pure returns (bool) {
     targetHealthFactor; // hide warning
     return healthFactor <= minHealthFactor;
-=======
-    return (requiredBorrowAssetAmount, requiredCollateralAssetAmount);
->>>>>>> 6e41d343
   }
 }