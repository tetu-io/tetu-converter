import {
<<<<<<< HEAD
  Controller,
=======
  ConverterController,
  IERC20,
>>>>>>> c55975b1
  ITetuConverter, TetuConverter__factory,
} from "../../../typechain";
import {CoreContractsHelper} from "./CoreContractsHelper";
import {SignerWithAddress} from "@nomiclabs/hardhat-ethers/signers";
import {COUNT_BLOCKS_PER_DAY} from "../utils/aprUtils";
import {ILendingPlatformFabric, ILendingPlatformPoolInfo} from "../fabrics/ILendingPlatformFabric";
import {MocksHelper} from "./MocksHelper";

export interface ICreateControllerParams {
  // eslint-disable-next-line no-unused-vars
  tetuConverterFabric?: (
    controller: ConverterController,
    borrowManager: string,
    debtMonitor: string,
    swapManager: string,
    keeper: string,
    priceOracle: string
  ) => Promise<string>;
  // eslint-disable-next-line no-unused-vars
  borrowManagerFabric?: (controller: ConverterController) => Promise<string>;
  // eslint-disable-next-line no-unused-vars
  debtMonitorFabric?: (
    controller: ConverterController,
    borrowManager: string
  ) => Promise<string>;
  // eslint-disable-next-line no-unused-vars
  keeperFabric?: (controller: ConverterController) => Promise<string>;
  // eslint-disable-next-line no-unused-vars
  swapManagerFabric?: (
    controller: ConverterController,
    tetuLiquidator: string,
    priceOracle: string
  ) => Promise<string>;
  // eslint-disable-next-line no-unused-vars
  priceOracleFabric?: () => Promise<string>;
  minHealthFactor2?: number;
  targetHealthFactor2?: number;
  maxHealthFactor2?: number;
  countBlocksPerDay?: number;
  tetuLiquidatorAddress?: string;
  blocksPerDayAutoUpdatePeriodSecs?: number;
}

export interface IBuildAppResults {
  tc: ITetuConverter;
  controller: ConverterController;
  pools: ILendingPlatformPoolInfo[]
}

export class TetuConverterApp {
  static async createController(
    deployer: SignerWithAddress,
    p?: ICreateControllerParams
  ) : Promise<ConverterController> {
    const tetuConverterFabric = p?.tetuConverterFabric
      || (async (c, borrowManager, debtMonitor, swapManager, keeper, priceOracle) => (
          await CoreContractsHelper.createTetuConverter(deployer, c.address, borrowManager, debtMonitor, swapManager, keeper, priceOracle)).address
      );
    const borrowManagerFabric = p?.borrowManagerFabric
        || (async c => (await CoreContractsHelper.createBorrowManager(deployer, c.address)).address);
    const debtMonitorFabric = p?.debtMonitorFabric
      || (async (c, borrowManager) => (
          await CoreContractsHelper.createDebtMonitor(deployer, c.address, borrowManager)).address
      );
    const keeperFabric = p?.keeperFabric
      || (async c => (await CoreContractsHelper.createKeeper(
          deployer,
          c.address,
          (await MocksHelper.createKeeperCaller(deployer)).address, // default keeper caller
          p?.blocksPerDayAutoUpdatePeriodSecs
        )).address
      );
    const tetuLiquidatorFabric = async () => p?.tetuLiquidatorAddress
        || (await MocksHelper.createTetuLiquidatorMock(deployer, [], [])).address;
    const swapManagerFabric = p?.swapManagerFabric
      || (async (c, tetuLiquidator, priceOracle) => (
          await CoreContractsHelper.createSwapManager(deployer, c.address, tetuLiquidator, priceOracle)).address
      );
    const priceOracleFabric = p?.priceOracleFabric
        || (async () => (await CoreContractsHelper.createPriceOracle(deployer)).address
      );

    return CoreContractsHelper.createController(
      deployer,
      tetuConverterFabric,
      borrowManagerFabric,
      debtMonitorFabric,
      keeperFabric,
      tetuLiquidatorFabric,
      swapManagerFabric,
      priceOracleFabric,
      p?.minHealthFactor2 || 101,
      p?.targetHealthFactor2 || 200,
      p?.maxHealthFactor2 || 400,
      p?.countBlocksPerDay || COUNT_BLOCKS_PER_DAY,
    );
  }

  static async buildApp(
    deployer: SignerWithAddress,
    fabrics?: ILendingPlatformFabric[],
    p?: ICreateControllerParams
  ) : Promise<IBuildAppResults> {
    const controller = await this.createController(deployer, p);

    const pools: ILendingPlatformPoolInfo[] = [];
    if (fabrics) {
      for (const fabric of fabrics) {
        const poolInfo: ILendingPlatformPoolInfo = await fabric.createAndRegisterPools(deployer, controller);
        pools.push(poolInfo);
      }
    }

    return {
      tc: await TetuConverter__factory.connect(await controller.tetuConverter(), deployer),
      controller,
      pools
    };
  }
}<|MERGE_RESOLUTION|>--- conflicted
+++ resolved
@@ -1,10 +1,6 @@
 import {
-<<<<<<< HEAD
-  Controller,
-=======
   ConverterController,
   IERC20,
->>>>>>> c55975b1
   ITetuConverter, TetuConverter__factory,
 } from "../../../typechain";
 import {CoreContractsHelper} from "./CoreContractsHelper";
