{
<<<<<<< HEAD
  "name": "tetu_converter",
=======
  "name": "@tetu_io/tetu-converter",
>>>>>>> c1767174
  "version": "0.0.4",
  "description": "Convert assets in optimal way",
  "main": "hardhat.config.js",
  "directories": {
    "test": "test"
  },
  "scripts": {
    "build": "npm run clean && npm run compile",
    "clean": "npx hardhat clean",
    "compile": "npx hardhat compile",
    "test": "npm run build && npx hardhat test",
    "test-localhost": "npm run build && npx hardhat test --network localhost",
    "coverage": "npm run build && npx cross-env NODE_OPTIONS=\"--max_old_space_size=8192\" hardhat coverage --temp artifacts --max-memory 4096",
    "slither": "npm run build && slither .",
    "lint": "tslint -p tsconfig.json",
    "lint:sol": "solhint -f table **/*.sol",
    "lint-fix": "tslint --fix -p tsconfig.json",
    "publish-npm": "npm publish --access public"
  },
  "repository": {
    "type": "git",
    "url": "git+https://github.com/tetu-io/tetu-converter.git"
  },
  "keywords": [],
  "author": "",
  "license": "MIT",
  "bugs": {
    "url": "https://github.com/tetu-io/tetu-converter/issues"
  },
  "homepage": "https://github.com/tetu-io/tetu-converter#readme",
  "dependencies": {
    "@ethereumjs/common": "^3.0.2",
    "@ethereumjs/tx": "^4.0.2",
    "@nomiclabs/hardhat-ethers": "^2.2.1",
    "@nomiclabs/hardhat-etherscan": "^3.1.3",
    "@nomiclabs/hardhat-solhint": "^2.0.1",
    "@nomiclabs/hardhat-web3": "^2.0.0",
    "@openzeppelin/contracts": "^4.8.0",
    "@rari-capital/solmate": "^6.2.0",
    "@tenderly/hardhat-tenderly": "^1.4.1",
    "@typechain/ethers-v5": "^10.2.0",
    "@typechain/hardhat": "^6.1.5",
    "@types/chai": "^4.3.4",
    "@types/chai-as-promised": "^7.1.5",
    "@types/mocha": "^10.0.1",
    "@types/node": "^18.11.18",
    "@typescript-eslint/eslint-plugin": "^5.47.1",
    "@typescript-eslint/parser": "^5.47.1",
    "axios": "^1.2.1",
    "chai": "^4.3.7",
    "chai-as-promised": "^7.1.1",
    "dotenv": "^16.0.3",
    "eslint": "^8.30.0",
    "eslint-plugin-mocha": "^10.1.0",
    "ethers": "^5.7.2",
    "hardhat": "^2.12.4",
    "hardhat-abi-exporter": "^2.10.1",
    "hardhat-contract-sizer": "^2.6.1",
    "hardhat-deploy": "^0.11.22",
    "hardhat-docgen": "^1.3.0",
    "hardhat-ethers": "^1.0.1",
    "hardhat-etherscan-abi": "^0.3.0",
    "hardhat-gas-reporter": "^1.0.9",
    "hardhat-tracer": "^1.2.1",
    "hardhat-typechain": "^0.3.5",
    "mocha": "^10.2.0",
    "solidity-coverage": "^0.8.2",
    "ts-generator": "^0.1.1",
    "ts-node": "^10.9.1",
    "tslint": "^6.1.3",
    "tslog": "^4.7.0",
    "typechain": "^8.1.1",
    "typescript": "^4.9.4",
    "yargs": "^17.6.2"
  },
  "engines": {
    "node": "^14.18.1"
  },
  "devDependencies": {
    "@nomicfoundation/hardhat-chai-matchers": "^1.0.5",
    "@nomicfoundation/hardhat-network-helpers": "^1.0.8",
    "eslint-config-prettier": "^8.5.0"
  }
}<|MERGE_RESOLUTION|>--- conflicted
+++ resolved
@@ -1,9 +1,5 @@
 {
-<<<<<<< HEAD
-  "name": "tetu_converter",
-=======
   "name": "@tetu_io/tetu-converter",
->>>>>>> c1767174
   "version": "0.0.4",
   "description": "Convert assets in optimal way",
   "main": "hardhat.config.js",
