--- conflicted
+++ resolved
@@ -85,55 +85,6 @@
     this.contractAddresses = contractAddresses;
   }
 
-<<<<<<< HEAD
-  public async executeCommand(command: ICommand) : Promise<ICommandResult> {
-    try {
-      const user = await this.getUser(command.user);
-      const asset1 = await this.getAsset(command.asset1);
-      switch (command.command) {
-        case "deposit":
-          await this.executeDeposit(
-            user,
-            asset1,
-            await this.getAmount(command.amount, asset1),
-            command.holder
-          );
-          break;
-        case "borrow":
-          await this.executeBorrow(
-            user,
-            asset1,
-            await this.getAsset(command.asset2),
-            await this.getAmount(command.amount, await this.getAsset(command.asset2))
-          );
-          break;
-        case "repay":
-          await this.executeRepay(
-            user,
-            asset1,
-            await this.getAsset(command.asset2),
-            await this.getAmountOptional(command.amount, await this.getAsset(command.asset2))
-          );
-          break;
-        default:
-          throw Error(`Undefined command ${command.command}`);
-      }
-    } catch (e: any) {
-      console.log(e);
-      const re = /VM Exception while processing transaction: reverted with reason string\s*(.*)/i;
-      if (e.message) {
-        const found = e.message.match(re);
-        console.log("found", found)
-        if (found && found[1]) {
-          return {
-            error: found[1]
-          }
-        }
-      }
-      return {
-        error: "Unknown error"
-      }
-=======
 //region Main
   public async executeCommand(command: IEmulationCommand) : Promise<IEmulationCommandResult> {
     let converter: string | undefined;
@@ -182,7 +133,6 @@
     if (command.pauseInBlocks) {
       const blocks = Number(command.pauseInBlocks);
       await TimeUtils.advanceNBlocks(blocks);
->>>>>>> 0ef0b08e
     }
 
     return {
